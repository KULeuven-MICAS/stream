--- conflicted
+++ resolved
@@ -28,7 +28,7 @@
 
 logger = logging.getLogger(__name__)
 
-EDGE_T = tuple[ComputationNode, ComputationNode, dict]
+EDGE_T = tuple[ComputationNode, ComputationNode, dict[str, Any]]
 
 
 class TensorDimensionMismatchException(Exception):
@@ -778,63 +778,7 @@
         is_source_node = len(self.get_non_type_predecessors(node, [DummyNode])) == 0
         tensor_dims = node.operand_dimensionality_order[op]
         all_loop_dim_sizes = node.layer_dim_sizes + node.pr_layer_dim_sizes  # union
-<<<<<<< HEAD
-        tensor_shapes = {op: tuple(all_loop_dim_sizes[dim] for dim in dims) for (op, dims) in tensor_dims.items()}
-
-        # Initial arrays.
-        tensors_cns: dict[LayerOperand, NodeTensor] = {
-            op: NodeTensor.initialize_empty(shape) for (op, shape) in tensor_shapes.items()
-        }
-
-        # For each input operand iterate through the tiles in reverse order
-        # because we want the first cn with a dependency saved in the tensor
-        # For the output operand iterate through the tiles in regular order
-        # because we want the last CN that handles an output tensor window to be saved
-        for op, dims in tensor_dims.items():
-            if op == node.output_operand:
-                ir_dims_output = node.loop_relevancy_info.get_ir_layer_dims(Constants.OUTPUT_LAYER_OP)
-                tile_list = tiles  # list in regular order
-                should_add_to_tensor_list = [
-                    all(tile.loop_ranges[ir_dim][1] >= node.loop_ranges[ir_dim][1] for ir_dim in ir_dims_output)
-                    for tile in tile_list
-                ]
-                # attr_to_add_to = "data_produced_unique"
-                precision = node.operand_precision[Constants.FINAL_OUTPUT_LAYER_OP]
-            else:
-                tile_list = list(reversed(tiles))  # list in reversed order
-                should_add_to_tensor_list = [True for _ in tile_list]
-                # attr_to_add_to = "data_consumed_unique"
-                # if this layer is the first layer, we assume the inputs are streamed and "free"
-                precision = node.operand_precision[op] * (not is_source_node)
-
-            nb_unique_data_seen = 0
-            for tile, should_add_to_tensor in zip(tile_list, should_add_to_tensor_list):
-                if not should_add_to_tensor:
-                    continue  # Skip if we're not at the max ir loop value for output
-                op_dim_ranges = [tile.loop_ranges[loop_dim] for loop_dim in dims]
-                op_dim_ranges_max_stop = tuple(tensor_shapes[op])
-                # start can be negative for padding which, makes np flip
-                window = tuple([slice(max(0, start), stop) for (start, stop) in op_dim_ranges])
-                # Count how many nans we have in this window, as this is the amount of unique data consumed/produced by
-                # this tile # TODO this call takes a loooong time, can we optimize this?
-                nb_unique_data_bits = tensors_cns[op].get_nb_empty_elements(window) * precision
-                nb_unique_data_seen += nb_unique_data_bits
-                if op == node.output_operand:
-                    tile.data_produced_unique += nb_unique_data_bits
-                else:
-                    tile.data_consumed_unique += nb_unique_data_bits
-
-                # This is not guaranteed: tiles of nodes whose ranges have been extended can exceed the NodeTensor shape
-                # assert all(start < max_stop for (start, _), max_stop in zip(op_dim_ranges, op_dim_ranges_max_stop))
-
-                # Slices that exceed the max stop are reduced to a size-1 slice at `max_stop-1`
-                bounded_op_dim_ranges = tuple(
-                    slice(max(0, min(max_stop - 1, start)), min(max_stop, stop))
-                    for ((start, stop), max_stop) in zip(op_dim_ranges, op_dim_ranges_max_stop)
-                )
-                tensors_cns[op] = tensors_cns[op].extend_with_node(bounded_op_dim_ranges, tile)
-=======
-        tensor_shapes = tuple(all_loop_dim_sizes[dim] for dim in tensor_dims)
+        tensor_shapes: tuple[int, ...] = tuple(all_loop_dim_sizes[dim] for dim in tensor_dims)
 
         if op == node.output_operand:
             ir_dims_output = node.loop_relevancy_info.get_ir_layer_dims(Constants.OUTPUT_LAYER_OP)
@@ -843,12 +787,10 @@
                 all(tile.loop_ranges[ir_dim][1] >= node.loop_ranges[ir_dim][1] for ir_dim in ir_dims_output)
                 for tile in tile_list
             ]
-            attr_to_add_to = "data_produced_unique"
             precision = node.operand_precision[Constants.FINAL_OUTPUT_LAYER_OP]
         else:
             tile_list = list(reversed(tiles))  # list in reversed order
             should_add_to_tensor_list = [True for _ in tile_list]
-            attr_to_add_to = "data_consumed_unique"
             # if this layer is the first layer, we assume the inputs are streamed and "free"
             precision = node.operand_precision[op] * (not is_source_node)
 
@@ -857,28 +799,32 @@
         for tile, should_add_to_tensor in zip(tile_list, should_add_to_tensor_list):
             if not should_add_to_tensor:
                 continue  # Skip if we're not at the max ir loop value for output
+
             op_dim_ranges = [tile.loop_ranges[loop_dim] for loop_dim in tensor_dims]
             op_dim_ranges_max_stop = tuple(tensor_shapes)
             # start can be negative for padding which, makes np flip
             window = tuple([slice(max(0, start), stop) for (start, stop) in op_dim_ranges])
+
             # Count how many nans we have in this window, as this is the amount of unique data consumed/produced by
-            # this tile
+            # this tile # TODO this call takes a loooong time, can we optimize this?
             nb_unique_data_bits = node_tensor.get_nb_empty_elements(window) * precision
             nb_unique_data_seen += nb_unique_data_bits
-            # Add this amount of unique data to the "data_consumed_unique" or "data_produced_unique" depending on
-            # input/output operand
-            setattr(
-                tile,
-                attr_to_add_to,
-                getattr(tile, attr_to_add_to) + nb_unique_data_bits,
-            )
+            # Add this amount of unique data to the data produced/consumed unique by this tile
+            if op == node.output_operand:
+                tile.data_produced_unique += nb_unique_data_bits
+            else:
+                tile.data_consumed_unique += nb_unique_data_bits
+
             # Set this window of the tensor to indicate it will be consumed/produced by this tile
+            # NOTE assert is not guaranteed: tiles of nodes whose ranges have been extended can exceed the NodeTensor shape
+            # assert all(start < max_stop for (start, _), max_stop in zip(op_dim_ranges, op_dim_ranges_max_stop))
+
+            # Slices that exceed the max stop are reduced to a size-1 slice at `max_stop-1`
             bounded_op_dim_ranges = tuple(
-                slice(max(0, start), min(max_stop, stop))
+                slice(max(0, min(max_stop - 1, start)), min(max_stop, stop))
                 for ((start, stop), max_stop) in zip(op_dim_ranges, op_dim_ranges_max_stop)
             )
             node_tensor = node_tensor.extend_with_node(bounded_op_dim_ranges, tile)
->>>>>>> f825a703
 
             if nb_unique_data_seen < (prod(tensor_shapes[op]) * precision):
                 logger.warning(f"Downsampling node detected: {node}, operand= {op}.")
