--- conflicted
+++ resolved
@@ -190,16 +190,6 @@
     def cached_workload_matches(self, tiles: list[ComputationNode], cached_tiles: ComputationNodeWorkload) -> bool:
         """Check if the tiles match the cached tiled workload.
         Can't use 'has_same_performance' because nb_real_predecessors is not set yet for tiles."""
-<<<<<<< HEAD
-=======
-
-        # # ! find a better way to check if the cached workload is valid -RG
-        # logger.warn(
-        #     "Cached workload is not checked for correctness. Manually remove the cache if it no longer matches the workload"
-        # )
-        # return True
-
->>>>>>> 94d9b0f2
         logger.info("Checking if the cached workload is valid for this run.")
         # Create hashes of the cached tiles
         cached_tiles_hashes = [tile.static_hash for tile in cached_tiles.node_list]
