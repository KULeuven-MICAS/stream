import logging
import os
import time
from collections import defaultdict
from copy import deepcopy
from math import ceil, prod
from typing import Any

from rtree import index
from zigzag.datatypes import Constants, LayerDim, LayerOperand
from zigzag.utils import pickle_deepcopy, pickle_load, pickle_save

from stream.cost_model.group_allocation import GroupIdManager
from stream.hardware.architecture.accelerator import Accelerator
from stream.node_tensor import NodeTensor
from stream.opt.partitioning.TemporalLoop import TemporalLoop
from stream.opt.partitioning.utils import (
    convert_outer_cn_loops,
)
from stream.stages.stage import Stage, StageCallable
from stream.utils import contains_wildcard
from stream.workload.computation.computation_node import ComputationNode, LoopRanges
from stream.workload.dependency_propagation.dummy_node import DummyNode
from stream.workload.dependency_propagation.propagation_node import PropagationNode
from stream.workload.node import Node
from stream.workload.onnx_workload import ComputationNodeWorkload, ONNXWorkload
from stream.workload.tensor import Tensor

logger = logging.getLogger(__name__)

EDGE_T = tuple[ComputationNode, ComputationNode, dict]


class TensorDimensionMismatchException(Exception):
    """Facilitates error handling in case incorrect tensor dimensions are passed on"""


class TiledWorkloadGenerationStage(Stage):
    """
    Class that transforms the layer-by-layer workload into tiled workload graph.
    """

    def __init__(
        self,
        list_of_callables: list[StageCallable],
        *,
        workload: ONNXWorkload,
        accelerator: Accelerator,
        tiled_workload_path: str,
        **kwargs: Any,
    ):
        """
        Initialization of self.workload.
        :param main_inputs: MainInputs, NOT copied
        """
        super().__init__(list_of_callables, **kwargs)
        self.workload = workload
        self.accelerator = accelerator
        self.layer_stacks = kwargs.get("layer_stacks", [])

        # Save for each of the workload's nodes the tiles that will be generated
        self.tiles_dict: dict[ComputationNode, list[ComputationNode]] = {}
        # Memoize the numpy tensors for dependency generation
        self.numpy_tensors = {}
        self.tiled_workload_path = tiled_workload_path

    def run(self):
        all_unique_tiles: list[ComputationNode] = []
        # For each node get all the tiles and the edges between them
        all_tiles: list[ComputationNode] = []
        all_edges: list[tuple[ComputationNode, ComputationNode, dict[str, int]]] = []
        for node in self.workload.topological_sort():
            # If other node types shouldn't be included in tiled workload graph, add here
            if not isinstance(node, ComputationNode):
                continue
            outer_temporal_loops = self.get_outer_tmap_loop_dimensions(node)
            mandatory_divisors = self.get_mandatory_divisors(node)
            tiles, unique_tiles = self.get_tiles(node, outer_temporal_loops, mandatory_divisors)
            logger.info(f"{node}: Outer loops {outer_temporal_loops}.")
            logger.info(f"{node}: Generated {len(tiles)} tile(s).")
            self.tiles_dict[node] = tiles
            all_unique_tiles += unique_tiles
            intra_edges = self.get_intra_edges(tiles)
            # Add the tiles and intra edges to the lists
            all_tiles += tiles
            all_edges += intra_edges

        # Load in cached tiles and reuse cached tiled_workload if they match
        cached_workload = self.load_cached_tiled_workload()
        if cached_workload and self.match(all_tiles, cached_workload):
            tiled_workload = cached_workload
            logger.info("Tiled workload loaded from cache.")
        else:
            # Get all pairs of nodes that we have to extract inter edges for
            all_pairs = self.get_all_node_pairs(self.workload)
            for producer, consumer, is_complex in all_pairs:
                producer_tiles = self.tiles_dict[producer]
                consumer_tiles = self.tiles_dict[consumer]
                if is_complex:
                    inter_edges = self.get_inter_edges_numpy(producer, consumer)
                else:
                    inter_edges = self.get_inter_edges_rtree(producer, consumer, producer_tiles, consumer_tiles)
                all_edges += inter_edges

            # Set the base_priority and number of real predecessors of all nodes
            self.set_base_priority_of_nodes(all_tiles, all_edges)
            self.set_nb_real_predecessors(all_tiles, all_edges)

            # The graph construction needs to happen after the base priority and nb_real_predecessors are set
            tiled_workload = ComputationNodeWorkload()
            tiled_workload.add_edges_from(all_edges)

            # Save the tiled workload
            pickle_save(tiled_workload, self.tiled_workload_path)
            logger.info(f"Saved tiled workload to {self.tiled_workload_path}.")

        logger.info(f"Finer graph: {tiled_workload}.")

        kwargs = self.kwargs.copy()
        kwargs["original_workload"] = pickle_deepcopy(self.workload)
        kwargs["workload"] = tiled_workload
        kwargs["accelerator"] = self.accelerator

        if "scheduling_order" not in kwargs:
            kwargs["scheduling_order"] = self.get_scheduling_order(tiled_workload)
        sub_stage = self.list_of_callables[0](self.list_of_callables[1:], **kwargs)
        for cme, extra_info in sub_stage.run():
            yield cme, extra_info

        yield None, None

    def match(self, tiles: list[ComputationNode], tiled_workload: ComputationNodeWorkload) -> bool:
        """Check if the tiles match the cached tiled workload.
        Can't use 'has_same_performance' because nb_real_predecessors is not set yet for tiles."""
        for tile in tiles:
            if not [
                t
                for t in tiled_workload.node_list
                if t.id == tile.id and t.sub_id == tile.sub_id and t.layer_dim_sizes == tile.layer_dim_sizes
            ]:
                return False
        return True

    @staticmethod
    def get_scheduling_order(workload: ComputationNodeWorkload):
        return sorted(((n.id, n.sub_id) for n in workload.node_list))

    @staticmethod
    def get_all_node_pairs(G: ONNXWorkload) -> tuple[tuple[ComputationNode, ComputationNode, bool], ...]:
        pairs: list[tuple[ComputationNode, ComputationNode, bool]] = []
        for node in G.topological_sort():
            if not isinstance(node, ComputationNode):
                continue
            successors = list(G.successors(node))
            is_computation_node = [isinstance(succ, ComputationNode) for succ in successors]
            while not all(is_computation_node):
                non_computation_node_succ_idx = is_computation_node.index(False)
                non_computation_node_succ = successors[non_computation_node_succ_idx]
                succ2 = list(G.successors(non_computation_node_succ))
                successors.pop(non_computation_node_succ_idx)
                successors += succ2
                is_computation_node = [isinstance(succ, ComputationNode) for succ in successors]

            # Now we have all ComputationNode successors
            for successor in successors:
                intermediates = G.shortest_path(node, successor)[1:-1]
                complex_pair = False
                for intermediate in intermediates:
                    if isinstance(intermediate, ComputationNode):
                        raise ValueError(
                            "Intermediate node between two ComputationNodes should not be a ComputationNode."
                        )
                    if not isinstance(intermediate, DummyNode):
                        complex_pair = True
                pairs.append((node, successor, complex_pair))
        return tuple(pairs)

    def get_outer_tmap_loop_dimensions(self, node: ComputationNode) -> list[TemporalLoop]:
        """Get the temporal loops that are outside a CN for this node.

        NOTE the order of this list matters! The order in which sub-tiles are generated should match the scheduling
             order. First generate all tiles within the same intra-core split (by splitting inter-core).
             i.e. tiles with sub-id 0, 1, ..., (nb_inter_tiles - 1) should have the same intra-core split and allocated
             to different cores

        Args:
            node: node for which to return outer-cn loops

        Returns:
            temporal loops outside of cn
        """
        if contains_wildcard(node.inter_core_tiling):
            # inter core tiling is not set by CO yet
            tiling_to_split = node.intra_core_tiling
        else:
            # inter core tiling is ok, also split into these tiles. NOTE: this list is ordered
            tiling_to_split = node.inter_core_tiling + node.intra_core_tiling
        outer_loops = convert_outer_cn_loops(tiling_to_split, node)

        # In case no valid intra core tiling is found: add an arbitrary tiling of size 1
        if not outer_loops:
            outer_loops = [TemporalLoop(node.layer_dims[0], 1)]

        return outer_loops

    def get_non_type_predecessors(self, node: Node, types: list[type]) -> list[Node]:
        """Find all self.workload nodes that are not of any type in types.
        If a node of any type in types is a predecessor, we cascade back through the graph until only non-types type
        preds are found.

        Args:
            node (Node): the node for which we intend to find all preds that are not of a type in types
            types (list): list of different types that we want to exclude from our predecessors
        """
        preds: list[Node] = list(self.workload.predecessors(node))
        while any([type(pred) in types for pred in preds]):
            # Find first node in list that is of any type in types
            skip_node = next(pred for pred in preds if any([isinstance(pred, type) for type in types]))
            # Find its index
            idx = preds.index(skip_node)
            # Find its predecessors
            skip_node_preds = list(self.workload.predecessors(skip_node))
            # Pop the skip_node from the list of preds and append its preds to the list
            preds.pop(idx)
            preds += skip_node_preds
        return preds

    def get_mandatory_divisors(self, node: ComputationNode) -> dict[LayerDim, set[int]]:
        """Get the factors by which the smaller tiles' dimensions must be divisible.
        Tile dimensions must be divisible by all the inter-core tiling factors of the nodes within the same layer stack.
        This ensures dependencies between tiles within the stack do not cross the layer stack boundaries.
        # TODO can nodes within the same stack have different intra-core tiling? This is not accounted for
        """
        divisors: dict[LayerDim, set[int]] = defaultdict(lambda: set())

        # Find nodes in stack
        try:
            curr_stack = next(stack for stack in self.layer_stacks if node.id in stack)
        except StopIteration:
            # No stack found
            return divisors
        if len(curr_stack) == 1:
            return divisors
        other_nodes_in_stack = [
            n
            for n in self.workload.node_list
            if n.id in curr_stack and n.id != node.id and isinstance(n, ComputationNode)
        ]

        for curr_node in other_nodes_in_stack:
            assert len(curr_node.inter_core_tiling) == len(
                set(dim for dim, _ in curr_node.inter_core_tiling)
            ), "Inter-core tiling contains duplicate dimensions. The divisors for this node must be multiplied"

            for layer_dim, factor in curr_node.inter_core_tiling:
                if isinstance(factor, int):
                    divisors[layer_dim].add(factor)
        return divisors

    def get_tiles(
        self,
        original_node: ComputationNode,
        outer_temporal_loops: list[TemporalLoop],
        mandatory_divisors: dict[LayerDim, set[int]] = {},
    ) -> tuple[list[ComputationNode], list[ComputationNode]]:

        def get_total_outer_size(dim: LayerDim):
            return prod([loop.size for loop in outer_temporal_loops if loop.dimension == dim])

        def get_lcm(n: int, divisors: set[int]) -> int:
            """Make n divisible by all the divisors in the set."""
            for divisor in divisors:
                if n % divisor != 0:
                    n = ceil(n / divisor) * divisor
            return n

        def pad_until_divisible(layer_dim: LayerDim, n: int) -> int:
            """Return x >= n such that x is divisible by `total_outer_size`, and `x // total_outer_size` divisible by
            all mandatory divisors (coming from the inter-core tiling of other nodes within the same stack)"""
            total_outer_size = get_total_outer_size(layer_dim)
            inner_size = ceil(n / total_outer_size)
            inner_size_padded = get_lcm(inner_size, mandatory_divisors[layer_dim])
            x = inner_size_padded * total_outer_size
            return x

        # Pad the layer_dim_sizes to be divisible by the mandatory divisors (coming from the outer_temporal_loops)
        tile_attrs = original_node.extract_node_attr()
        for dim, size in tile_attrs.layer_dim_sizes.items():
            new_size = pad_until_divisible(dim, size)
            if size != new_size:
                tile_attrs.layer_dim_sizes[dim] = new_size
                logger.warning(f"Padded layer dimension {dim}: {size} -> {new_size} to be divisible by tiling factors")

        # Save these extended sizes for later
        extended_layer_dim_sizes = deepcopy(tile_attrs.layer_dim_sizes)

        # Take away the outer_temporal_loops to create tiled CNs for this node
        for loop in outer_temporal_loops:
            outer_dim, outer_size = loop.unpack()
            node_dim_size: int = tile_attrs.layer_dim_sizes[outer_dim]
            q, rem = divmod(node_dim_size, outer_size)  # returns x//y, x%y
            assert rem == 0, "Should be guaranteed through mandatory divisors"
            tile_attrs.layer_dim_sizes[outer_dim] = q

        # Loop dimension + size of the tiles (called span here)
        tile_span = tile_attrs.layer_dim_sizes
        stop_values = [temporal_loop.size for temporal_loop in outer_temporal_loops]
        nb_cns = int(prod(stop_values))

        # Compute the data_reuse_factor (will be used as base_priority later) for the constant operands of all CNs
        tensor_reuse_factors = deduce_tensor_reuse_factors(original_node, outer_temporal_loops)

        # Multiplication factor for each outer-cn loop.
        # This is to convert from the relative loop value which goes from 0, 1, ..., stop_value - 1
        # to the absolute value of that dimension (if there is another lower loop of the same type or spatial loop)
        mult_factors: list[int] = []
        for i, loop in enumerate(outer_temporal_loops):
            loop_dim, stop_value = loop.unpack()
            inner_span = tile_span[loop_dim] if loop_dim in tile_span else 1
            lower_outer_cn_loops = outer_temporal_loops[:i]
            # Returns 1 if empty list
            outer_span = prod(
                [temporal_loop.size for temporal_loop in lower_outer_cn_loops if temporal_loop.dimension == loop_dim]
            )
            mult_factors.append(int(inner_span * outer_span))

        tiles: list[ComputationNode] = []
        tensors: list[Tensor] = []
        group_id_manager = GroupIdManager(
            layer_dim_sizes=extended_layer_dim_sizes,
            intra_core_tiling=original_node.intra_core_tiling,
            inter_core_tiling=original_node.inter_core_tiling,
        )
        for n in range(nb_cns):
            outer_loop_values: list[int] = []
            for i, outer_loop in enumerate(outer_temporal_loops):
                stop_value = outer_loop.size
                m = prod(stop_values[:i])
                outer_loop_values.append((n // m) % stop_value)

            dim_min_max: LoopRanges = {}
            for loop_dim in original_node.layer_dims:
                # multiply all outer-cn loop values that iterate over this loop_dim by their mult_factor
                dim_min = 0
                for i, outer_loop in enumerate(outer_temporal_loops):
                    dim, stop_value = outer_loop.unpack()
                    if dim == loop_dim:
                        # current loop value of this outer-cn loop
                        loop_val = outer_loop_values[i]
                        # mult factor of this outer-cn loop
                        mult_factor = mult_factors[i]
                        dim_min += loop_val * mult_factor
                # max value is exclusive
                dim_max = dim_min + (tile_span[loop_dim] if loop_dim in tile_span else 1)
                dim_min_max[loop_dim] = (dim_min, dim_max)

            group_id = group_id_manager.get_group_id(dim_min_max)

            # If all the output irrelevant loops are at a max, this is producing a final output, so set a flag
            original_node_output_ir_dims = original_node.loop_relevancy_info.get_ir_layer_dims(
                Constants.OUTPUT_LAYER_OP
            )

            produces_final_output = all(
                [dim_min_max[dim][1] >= original_node.layer_dim_sizes[dim] for dim in original_node_output_ir_dims]
            )

            tile = ComputationNode(
                node_id=original_node.id,
                sub_id=n,
                node_name=original_node.name,
                node_attr=tile_attrs,
                mapping_attr=original_node.extract_inter_core_mapping_attr(),
                op_type=original_node.type,
                produces_final_output=produces_final_output,
                group_id=group_id,
            )
            # Override loop_ranges property
            tile.update_loop_ranges(dim_min_max)
            # Re-calculate pr loop ranges based on new loop_ranges
            tile.calculate_pr_loop_ranges()
            # Re-set the operand tensors for the new loop_ranges
            tile.set_operand_tensors()

            # Initialize the priorities (total inter-CN data reuse factor) for the constant operands of this tile
            for constant_operand in tile.constant_operands:
                tensor = tile.operand_tensors[constant_operand]
                tensor.set_base_priorities(tensor_reuse_factors[constant_operand][n])

            # Replace any of the tensors with identical tensors of previous tiles
            for op, tensor in tile.operand_tensors.items():
                replaced = False
                for previous_tensor in tensors:
                    if tensor.equality_hash() == previous_tensor.equality_hash():
                        tile.operand_tensors[op] = previous_tensor
                        replaced = True
                if not replaced:
                    tensors.append(tensor)

            # Compute the output data produced by each tile, assuming that all the data produced by different CNs
            # are unique
            tile.data_produced_unique = int(
                tile.operand_size_elem[Constants.OUTPUT_LAYER_OP]
                * tile.operand_precision[Constants.FINAL_OUTPUT_LAYER_OP]
            )

            # If the core allocation is fixed, we need to set the chosen core allocation.
            # It's possible the core allocation contains multiple entries.
            # In that case, we select the core allocation based on the group id.
            if original_node.core_allocation_is_fixed:
                assert group_id < len(
                    original_node.possible_core_allocation
                ), f"Group id {group_id} too large for core allocation list {original_node.possible_core_allocation}"
                chosen_core_allocation = original_node.possible_core_allocation[group_id]
                tile.set_chosen_core_allocation(chosen_core_allocation)

            tiles.append(tile)

        # NOTE We take the first node as only unique one as they are all generated equally now.
        unique_tiles = [tiles[0]]

        return tiles, unique_tiles

    @staticmethod
    def get_intra_edges(nodes: list[ComputationNode]):
        """
        # TODO Why do we need this?
        """
        # Get all the group ids
        group_ids = sorted(set([n.group for n in nodes]))
        intra_edges: list[tuple[ComputationNode, ComputationNode, dict[str, int]]] = []
        for group_id in group_ids:
            group_nodes = [n for n in nodes if n.group == group_id]
            pairs = zip(group_nodes, group_nodes[1:])
            for node_1, node_2 in pairs:
                intra_edges.append((node_1, node_2, {"bits": 0}))
        return intra_edges

    def convert_to_inclusive_data_range(self, exclusive_data_range: LoopRanges):
        """
        Convert an exclusive data range to an inclusive data range.
        """
        return {key: (min_val, max_val - 1) for key, (min_val, max_val) in exclusive_data_range.items()}

    def get_bounding_box_dimensions(
        self,
        producer: ComputationNode,
        consumer: ComputationNode,
        dimensions: list[LayerDim],
        loop_ranges: LoopRanges,
        interleaved: bool = True,
    ) -> tuple[int, ...]:
        """
        Extract the relevant dimension ranges for building the rtree with the dimensions in dimensions.
        The order of the operand's dimensions is determined through the dimensions parameter.
        """
        # Add compensation for grouped convolutions:
        # If there is a G dimension in the loop ranges alongside a C or K, it means we have a 5D tensor,
        # where the onnx tensors are always flattened back to 4D (merging the G+C or G+K into one channel dimension)
        dimensions, loop_ranges = self.flatten_grouped_convolution_ranges(producer, consumer, dimensions, loop_ranges)
        bounding_box = [loop_ranges[dim] for dim in dimensions]
        # TODO can bounding box have size 1? Will probably crash if so

        if not interleaved:
            bounding_box_flat = tuple([item for sublist in bounding_box for item in sublist])
            return bounding_box_flat
        else:
            bounding_box_flat = tuple(zip(*bounding_box))
            bounding_box_flat = tuple([item for sublist in bounding_box_flat for item in sublist])
            return bounding_box_flat

    def bounding_box_generator(
        self, producer: ComputationNode, consumer: ComputationNode, nodes: list[ComputationNode], operand: LayerOperand
    ):
        """
        Generator function that yields the bounding boxes of an operand for all nodes.
        """
        for i, node in enumerate(nodes):
            inclusive_ranges = self.convert_to_inclusive_data_range(node.loop_ranges)
            dimensions = node.operand_dimensionality_order[operand]
            bounds = self.get_bounding_box_dimensions(producer, consumer, dimensions, inclusive_ranges)

            # TODO this is a whacky fix
            # RTree doesn't accept bound of one dimension
            if len(bounds) == 2:
                bounds = (0, 0) + bounds

            yield (i, bounds, None)

    def get_nb_input_dimensions(self, node: ComputationNode, operand: LayerOperand):
        """Return the number of input dimensions this node has.
        # We take the first non-constant input operand."""
        dims = node.operand_dimensionality_order[operand]

        if LayerDim("G") in dims and (LayerDim("C") in dims or LayerDim("K") in dims):
            # because later the generator will merge them into a single channel dim
            return len(dims) - 1
        else:
            return len(dims)

    def build_rtree(
        self, producer: ComputationNode, consumer: ComputationNode, nodes: list[ComputationNode], operand: LayerOperand
    ):
        """
        Build an rtree data structure based on each node in 'nodes' for the relevant dimensions of operand.
        """
        props = index.Property()
        # We assume all nodes in 'nodes' have identical dimensions
        props.dimension = max(self.get_nb_input_dimensions(nodes[0], operand), 2)

        rtree = index.Index(self.bounding_box_generator(producer, consumer, nodes, operand), properties=props)
        return rtree

    def flatten_grouped_convolution_ranges(
        self, producer: ComputationNode, consumer: ComputationNode, dims: list[LayerDim], ranges: LoopRanges
    ):
        """If both C/K and G are present in dimensions, flatten their loop ranges so the tensor is 4D.

        Args:
            dimensions (list): list of the different tensor dimensions
            loop_ranges: dict of the loop ranges for the current node.
        """
        # TODO these should be constants
        dim_G = LayerDim("G")
        dim_C = LayerDim("C")
        dim_K = LayerDim("K")
        dim_CH = LayerDim("CH")

        dims_copy = deepcopy(dims)
        ranges_copy = deepcopy(ranges)
        assert all([dim in ranges_copy for dim in dims_copy])

        if dim_G in dims_copy and (dim_C in dims_copy or dim_K in dims_copy):
            G_idx = dims_copy.index(dim_G)
            if dim_C in dims_copy:
                is_consumer = True
                C_K_idx = dims_copy.index(dim_C)
            elif dim_K in dims_copy:
                C_K_idx = dims_copy.index(dim_K)
                is_consumer = False
            else:
                return dims_copy, ranges_copy
            # Replace the G + C/K into one dimension we call "CH" (name doesn't really matter)
            (G_min, G_max_incl) = ranges_copy[dim_G]
            (C_K_min, C_K_max_incl) = ranges_copy[dims_copy[C_K_idx]]
            CH_min = G_min + C_K_min
            original_node = consumer if is_consumer else producer
            CH_max_incl = G_max_incl * original_node.layer_dim_sizes[dims_copy[C_K_idx]] + C_K_max_incl
            ranges_copy[LayerDim("CH")] = (CH_min, CH_max_incl)

            # Remove the G + C/K from the original dimensions list and add CH in its place
            min_idx = min(G_idx, C_K_idx)

            dims_copy.remove(dim_G)
            second_dim = dim_C if is_consumer else dim_K
            dims_copy.remove(second_dim)
            # insert it in place of G or C/K, whichever came first
            dims_copy.insert(min_idx, dim_CH)

        assert all([dim in ranges_copy for dim in dims_copy])
        return dims_copy, ranges_copy

    def get_inter_edges_rtree(
        self,
        producer: ComputationNode,
        consumer: ComputationNode,
        producer_tiles: list[ComputationNode],
        consumer_tiles: list[ComputationNode],
    ):
        """Function that finds the edges between producer and consumer tiles.

        Args:
            producer: the producer node
            consumer: the consumer node
            producer_tiles: list of the producer tiles
            consumer_tiles: list of the consumer tiles
        """
        # Check all the different input operands of the consumer node that stem from the producer node
        # The direct predecessor of an input operand might be a DummyNode so we need to propagate back
        dependent_input_operands: list[LayerOperand] = []
        for operand, parent_node_id in consumer.input_operand_source.items():
            parent_node = self.workload.get_node_with_id(parent_node_id)
            if parent_node == producer:
                dependent_input_operands.append(operand)
            elif not isinstance(parent_node, ComputationNode):
                # Propagate to the first parent CN
                non_dummy_parents = self.get_non_type_predecessors(parent_node, [DummyNode])
                if producer in non_dummy_parents:
                    dependent_input_operands.append(operand)

        # edges will hold the cns that are dependent on each other [(prod_cn, cons_cn), ...]
        edges: list[tuple[ComputationNode, ComputationNode, dict[str, Any]]] = []

        for input_operand in dependent_input_operands:
            # Build the tree of all consumer tiles for this operand
            consumer_tree = self.build_rtree(producer, consumer, consumer_tiles, input_operand)

            # As long as we haven't iterated through all of the output's operand's irrelevant dimensions,
            # we shouldn't add an edge to the consumer layer's nodes, as this would create unnecessary graph complexity
            # Because we have the intra-edges between the nodes, and because the nodes irrelevant loops are
            # incrementing, we can make the graph simpler by just having one edge at the final irrelevant loop iteration
            # producer node. # Get the relevant (including partially relevant) and irrelevant dimensions of the producer
            # node's output
            producer_r_dims_output = producer.operand_dimensionality_order[Constants.OUTPUT_LAYER_OP]
            producer_ir_dims_output = producer.loop_relevancy_info.get_ir_layer_dims(Constants.OUTPUT_LAYER_OP)

            # Iterate through all the producer nodes and get the consumer nodes that require its outputs,
            # taking into account that we only want an edge if the producer's irrelevant loops are at a max
            for producer_tile in producer_tiles:
                # Get the output irrelevant loop ranges and check if they are at least at the max
                ir_dims_not_at_max = [
                    producer_tile.loop_ranges[ir_dim][1] < producer.loop_ranges[ir_dim][1]
                    for ir_dim in producer_ir_dims_output
                ]
                if any(ir_dims_not_at_max):
                    continue  # to the next producer tile

                p_inclusive_ranges = self.convert_to_inclusive_data_range(producer_tile.loop_ranges)
                p_bounding_box = self.get_bounding_box_dimensions(
                    producer, consumer, producer_r_dims_output, p_inclusive_ranges
                )

                # Get the consumer tile ids that intersect with this producer tile
                intersecting_consumer_node_ids = consumer_tree.intersection(p_bounding_box)

                for intersecting_consumer_node_id in intersecting_consumer_node_ids:
                    intersecting_consumer = consumer_tiles[intersecting_consumer_node_id]
                    # Create a new communication node that will reside between the producer and consumer node
                    edges += [
                        (
                            producer_tile,
                            intersecting_consumer,
                            {
                                "operand": input_operand,
                                "bits": producer_tile.data_produced_unique,
                            },
                        )
                    ]

        return edges

    def get_inter_edges_numpy(
        self,
        producer: ComputationNode,
        consumer: ComputationNode,
    ):

        numpy_tensors: dict[tuple[ComputationNode, LayerOperand], NodeTensor] = {}
        all_inter_edges: list[tuple[ComputationNode, ComputationNode, dict[str, Any]]] = []

        def get_tensor_cn_for_op(node: ComputationNode, dependent_operand: LayerOperand):
            """And update the known tensors of computation nodes"""
            if (node, dependent_operand) in numpy_tensors:
                tensor = numpy_tensors[(node, dependent_operand)]
            else:
                tiles = self.tiles_dict[node]
                tensor = self.get_node_tensor(node, tiles, dependent_operand)
                # Store result for later use
                numpy_tensors[(node, dependent_operand)] = tensor
            return tensor

        paths_between = list(self.workload.all_simple_paths(producer, consumer))
        # Remove paths between that contain a ComputationNode as intermediate
        paths_between = [
            path for path in paths_between if not any(isinstance(node, ComputationNode) for node in path[1:-1])
        ]
        assert (
            len(paths_between) > 0
        ), "No paths between producer and consumer found without ComputationNode in intermediates."

        for path_between in paths_between:
            ts = [time.time()]
            # First node in the path is a ComputationNode, of which we extract the output operand dependency tensor
            first_node = path_between[0]
            assert isinstance(first_node, ComputationNode), "First node in path should be ComputationNode"
            tensor = get_tensor_cn_for_op(first_node, dependent_operand=Constants.OUTPUT_LAYER_OP)
            ts.append(time.time())

            # Propagate through intermediate, non-computation nodes
            relevant_axes = [False] * len(tensor.tensor_shape)
            for i, node in enumerate(path_between[1:-1], start=1):
                assert isinstance(node, PropagationNode), "Intermediate nodes should not be of type ComputationNode"
                next_node = path_between[i + 1]
                tensor, relevant_axes = node.propagate(tensor, next_node, relevant_axes)

            # Final node: Computation node
            final_node: ComputationNode = path_between[-1]  # type: ignore
            assert isinstance(final_node, ComputationNode), "Last node in path should be ComputationNode"
            # Find the operand for which this last node connects to its predecessor
            dependent_operand = next(
                op for op, dependent_node_id in final_node.input_operand_source.items() if dependent_node_id == node.id
            )
            inter_edges = self.get_inter_edges_hybrid(tensor, final_node, dependent_operand, relevant_axes)

            ts.append(time.time())
            ts_deltas = [ts[i] - ts[i - 1] for i in range(1, len(ts))]
            ts_deltas_str = ", ".join([f"{delta:.3f}" for delta in ts_deltas])
            logger.info(f"Path {path_between} time deltas: {ts_deltas_str}")

            for producer, cons in inter_edges:
                all_inter_edges.append(
                    (
                        producer,
                        cons,
                        {
                            "operand": dependent_operand,
                            "bits": producer.data_produced_unique,
                        },
                    )
                )
        return all_inter_edges

    def get_inter_edges_hybrid(
        self, tensor: NodeTensor, final_node: ComputationNode, op: LayerOperand, relevant_axes: list[bool]
    ):
        """This method obtains the tile dependencies between producers in tensor and the consumer final_node.
        This is done by iterating through all consumer tiles,
        for each consumer node we create a window and get all the producer nodes that produced this data window.

        Args:
            tensor (NodeTensor): A tensor containing for each position which CNs will produce it
            final_node (ComputationNode): The node for which to get the inter-edges
            operand (LayerOperand): The input operand of final_node for which to get the inter-edges
            relevant_axes (list): A list of boolean values indicating which axes are relevant for the final_node
        """
        inter_edges: set[tuple[ComputationNode, ComputationNode]] = []
        dims = final_node.operand_dimensionality_order[op]
        assert len(dims) == len(relevant_axes)
        for consumer_tile in self.tiles_dict[final_node]:
            relevant_loop_ranges = [consumer_tile.loop_ranges[dim] for dim in dims]
            # Override loop ranges of irrelevant axes to only include a single slice
            for i, relevant in enumerate(relevant_axes):
                if not relevant:
                    relevant_loop_ranges[i] = (0, 1)
            # Ellipsis adds the entire last axis for the extra dimension in NodeTensor
            slices = tuple(slice(start, stop) for start, stop in relevant_loop_ranges) + (Ellipsis,)
            sliced_tensor = tensor[slices]
            producer_tiles = set(
                prod
                for prod in (elem for elem in sliced_tensor.flat.flat if elem and isinstance(elem, ComputationNode))
            )
            for producer_tile in producer_tiles:
                inter_edges.append((producer_tile, consumer_tile))
        return inter_edges

    @staticmethod
    def get_inter_edges_tensor_based(producer_output_tensor: NodeTensor, consumer_input_tensor: NodeTensor):
        """This method obtains the edges between a producer and consumer.
        This is done by iterating through all consumer tiles,
        for each consumer node we create a window and get all the producer nodes that produced this data window.

        Args:
            producer_output_tensor (np.ndarray): A tensor containing for each position which CNs will produce it
            consumer_input_tensor (np.ndarray): A tensor containing for each position which CNs will consume it
        """
        if producer_output_tensor.tensor_shape != consumer_input_tensor.tensor_shape:
            raise TensorDimensionMismatchException("Arrays to construct inter-layer edges must be equal shape.")

        inter_edges: set[tuple[ComputationNode, ComputationNode]] = set()
        for producer_array, consumer_array in zip(producer_output_tensor.flat, consumer_input_tensor.flat):
            for producer in producer_array:
                # The producer/consumer array may contain a lot of 0
                if not producer:
                    continue
                for consumer in consumer_array:
                    if not consumer:
                        continue

                    inter_edges.add((producer, consumer))
        return inter_edges

    def get_node_tensor(
        self,
        node: ComputationNode,
        tiles: list[ComputationNode],
        op: LayerOperand,
    ) -> NodeTensor:
        is_source_node = len(self.get_non_type_predecessors(node, [DummyNode])) == 0
        tensor_dims = node.operand_dimensionality_order[op]
        all_loop_dim_sizes = node.layer_dim_sizes + node.pr_layer_dim_sizes  # union
        tensor_shapes = tuple(all_loop_dim_sizes[dim] for dim in tensor_dims)

        if op == node.output_operand:
            ir_dims_output = node.loop_relevancy_info.get_ir_layer_dims(Constants.OUTPUT_LAYER_OP)
            tile_list = tiles  # list in regular order
            should_add_to_tensor_list = [
                all(tile.loop_ranges[ir_dim][1] >= node.loop_ranges[ir_dim][1] for ir_dim in ir_dims_output)
                for tile in tile_list
            ]
            attr_to_add_to = "data_produced_unique"
            precision = node.operand_precision[Constants.FINAL_OUTPUT_LAYER_OP]
        else:
            tile_list = list(reversed(tiles))  # list in reversed order
            should_add_to_tensor_list = [True for _ in tile_list]
            attr_to_add_to = "data_consumed_unique"
            # if this layer is the first layer, we assume the inputs are streamed and "free"
            precision = node.operand_precision[op] * (not is_source_node)

        nb_unique_data_seen = 0
        node_tensor = NodeTensor.initialize_empty(tensor_shapes)
        for tile, should_add_to_tensor in zip(tile_list, should_add_to_tensor_list):
            if not should_add_to_tensor:
                continue  # Skip if we're not at the max ir loop value for output
            op_dim_ranges = [tile.loop_ranges[loop_dim] for loop_dim in tensor_dims]
            op_dim_ranges_max_stop = tuple(tensor_shapes)
            # start can be negative for padding which, makes np flip
            window = tuple([slice(max(0, start), stop) for (start, stop) in op_dim_ranges])
            # Count how many nans we have in this window, as this is the amount of unique data consumed/produced by
            # this tile
            nb_unique_data_bits = node_tensor.get_nb_empty_elements(window) * precision
            nb_unique_data_seen += nb_unique_data_bits
            # Add this amount of unique data to the "data_consumed_unique" or "data_produced_unique" depending on
            # input/output operand
            setattr(
                tile,
                attr_to_add_to,
                getattr(tile, attr_to_add_to) + nb_unique_data_bits,
            )
            # Set this window of the tensor to indicate it will be consumed/produced by this tile
            bounded_op_dim_ranges = tuple(
                slice(max(0, start), min(max_stop, stop))
                for ((start, stop), max_stop) in zip(op_dim_ranges, op_dim_ranges_max_stop)
            )
            node_tensor = node_tensor.extend_with_node(bounded_op_dim_ranges, tile)

<<<<<<< HEAD
        if nb_unique_data_seen != (prod(tensor_shapes) * precision):
            logger.warning(f"Downsampling node detected: {node}, operand= {op}.")
=======
            if nb_unique_data_seen < (prod(tensor_shapes[op]) * precision):
                logger.warning(f"Downsampling node detected: {node}, operand= {op}.")
>>>>>>> 829f82d0

        # The dimensionality order of this input/output operand might include
        # both a G and C/K dimension because the ComputationNode gets the group as an extra
        # dimension in its input/output operand to have a notion of the "grouped" concept.
        # Here we reduce the input/output tensor from 5D to 4D tensor for such cases, e.g.:
        # input operand with dimensionality_order = ['B', 'G', 'C', 'IY', 'IX']
        #   -> gets reduced to dimensionality_order = ['B', 'CH', 'IY', 'IX']
        #       (in this case the 'CH' represents the absolute "channel" dimension)
        node_tensor = node.reshape_operand_tensor(node_tensor, operand=op)

        return node_tensor

    def get_node_tensors(self, node: ComputationNode, tiles: list[ComputationNode]) -> dict[LayerOperand, NodeTensor]:
        variable_operands = [op for op in node.input_operands if op not in node.constant_operands] + [
            node.output_operand
        ]
        tensors_cns: dict[LayerOperand, NodeTensor] = {}
        for op in variable_operands:
            tensors_cns[op] = self.get_node_tensor(node, tiles, op)
        return tensors_cns

    @staticmethod
    def set_base_priority_of_nodes(nodes: list[ComputationNode], edges: list[EDGE_T]):
        """Set the base_priority of all stored tensors of the variable operands of all nodes
        based on the amount of real (excluding same layer edges) edges.

        Args:
            nodes (list): List of nodes.
            edges (list): List of edges in the form of (producer, consumer, data).
        """
        for node in nodes:
            output_operand = node.output_operand
            output_tensor = node.operand_tensors[output_operand]
            successors = [cons for prod, cons, _ in edges if prod == node]
            output_tensor.set_base_priorities(len(successors))

    @staticmethod
    def set_nb_real_predecessors(nodes: list[ComputationNode], edges: list[EDGE_T]):
        """Set the number of real predecessors for each node in the graph.
        A real predecessor is a node that is not in the same layer as the node itself.
        """
        for node in nodes:
            nb_real_predecessors = [prod for prod, cons, _ in edges if cons == node and prod.id != cons.id]
            node.nb_real_predecessors = len(nb_real_predecessors)

    def get_weight_capacities(self):
        # Get the weight capacity of all cores
        weight_capacities: dict[int, int] = {}
        for core in self.accelerator.cores.node_list:
            if core.id == self.accelerator.offchip_core_id:
                continue  # skip offchip core
            core_weight_capacity = core.memory_hierarchy.get_operand_top_level(Constants.MEM_OP_2).memory_instance.size
            weight_capacities[core.id] = core_weight_capacity
        return weight_capacities

    def get_layer_split_factors_k(self):
        # Get for each layer the split factor we need to be able to fit weights on possible cores
        split_factors: dict[ComputationNode, int] = {}
        for node in self.workload.node_list:
            if isinstance(node, DummyNode):
                continue
            # Get the weight capacity of all possible core allocations of this node
            core_allocations = node.possible_core_allocation
            # for fixed single allocation don't consider the splitting
            if len(core_allocations) == 1:
                continue
            core_capacities = [self.weight_capacities[core_id] for core_id in core_allocations]
            min_core_capacity = min(core_capacities)
            # Get the weight size of this layer
            constant_operands = node.constant_operands
            if not constant_operands:
                continue

            constant_operand = node.constant_operands[0]
            weight_size = node.operand_size_bit[constant_operand]
            if weight_size == 0:
                continue
            split_factor = ceil(weight_size / (self.split_W_percentage * min_core_capacity))  # 0.5 for double buffering
            if split_factor == 1:
                continue
            # Check if the split_factor is a divisor of the number of output channels
            try:
                output_channels = node.layer_dim_sizes[LayerDim("K")]
            except KeyError:
                raise NotImplementedError(f"{node} doesn't have a 'K' loop.")
            while divmod(output_channels, split_factor)[1] != 0:
                split_factor += 1
                if split_factor > output_channels:
                    raise ValueError("Something went wrong.")
            split_factors[node] = split_factor
        return split_factors

    def load_cached_tiled_workload(self) -> ComputationNodeWorkload | None:
        if os.path.exists(self.tiled_workload_path):
            return pickle_load(self.tiled_workload_path)
        return None


def deduce_tensor_reuse_factors(
    original_node: ComputationNode, outer_temporal_loops: list[TemporalLoop]
) -> dict[LayerOperand, list[int]]:
    """This function is used to generate a list of inter-CN data reuse factor for each CN's constant operand, like W,
      based on the outer-CN loops and the r, ir relations.

    Args:
        original_node (ComputationNode): the original layer node before tilling
        outer_temporal_loops (list[TemporalLoop]): the outer CN temporal loops

    Returns:
        data_reuse_factor (dict[list[int]]): a list of data reuse factor (base priority) for constant operands of each
        CN
    """

    # If there is no loop in the r_ir_loop, meaning that there is no outer-CN loop -> layer-by-layer
    if not outer_temporal_loops:
        return {}

    if not original_node.constant_operands:
        return {}

    # Transfer the outer_temporal_loops to r_ir_loop.
    #  An example can be r_ir_loop = {'W': [('ir', 3), ('r', 2), ('ir', 3)]}.
    r_ir_LUT = original_node.loop_relevancy_info
    constant_operands = original_node.constant_operands
    r_ir_loop: dict[LayerOperand, list[tuple[str, int]]] = {}
    for constant_operand in constant_operands:
        r_ir_loop[constant_operand] = []
        for loop in outer_temporal_loops:
            if loop.dimension in r_ir_LUT.get_ir_layer_dims(constant_operand):
                r_ir_loop[constant_operand].append(("ir", loop.size))
            else:
                r_ir_loop[constant_operand].append(("r", loop.size))

    # total_reuse_factor is the upper bound of the reuse factor that current layer CNs can reach
    total_reuse_factors = {
        op: prod([reuse_factor for (loop_type, reuse_factor) in r_ir_loop[op] if loop_type == "ir"])
        for op in r_ir_loop.keys()
    }

    # total number of nodes that will be generated
    nb_nodes = prod([tl.size for tl in outer_temporal_loops])

    # tensor reuse factor will be set to the total reuse factor for each node
    # whenever a cn will be scheduled, the tensor reuse factor will decrease
    tensor_reuse_factors: dict[LayerOperand, list[int]] = {}
    for op, total_reuse_factor in total_reuse_factors.items():
        tensor_reuse_factors[op] = [total_reuse_factor] * nb_nodes

    return tensor_reuse_factors<|MERGE_RESOLUTION|>--- conflicted
+++ resolved
@@ -823,13 +823,8 @@
             )
             node_tensor = node_tensor.extend_with_node(bounded_op_dim_ranges, tile)
 
-<<<<<<< HEAD
-        if nb_unique_data_seen != (prod(tensor_shapes) * precision):
-            logger.warning(f"Downsampling node detected: {node}, operand= {op}.")
-=======
             if nb_unique_data_seen < (prod(tensor_shapes[op]) * precision):
                 logger.warning(f"Downsampling node detected: {node}, operand= {op}.")
->>>>>>> 829f82d0
 
         # The dimensionality order of this input/output operand might include
         # both a G and C/K dimension because the ComputationNode gets the group as an extra
