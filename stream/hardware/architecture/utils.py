<<<<<<< HEAD
from typing import TYPE_CHECKING, Any
=======
from typing import TYPE_CHECKING

from zigzag.datatypes import MemoryOperand
>>>>>>> 6a0e42fe

if TYPE_CHECKING:
    from stream.hardware.architecture.accelerator import Accelerator


<<<<<<< HEAD
def intersections(a: list[Any], b: list[Any]):
=======
def intersections(a, b):
>>>>>>> 6a0e42fe
    """Get the intersections of two lists of ranges.
    https://stackoverflow.com/questions/40367461/intersection-of-two-lists-of-ranges-in-python

    Args:
        a (list): The first list.
        b (list): The second list.

    Returns:
        list: The intersections between the two lists.
    """
    ranges: list[Any] = []
    i = j = 0
    while i < len(a) and j < len(b):
        a_left, a_right = a[i]
        b_left, b_right = b[j]

        if a_right < b_right:
            i += 1
        else:
            j += 1

        if a_right >= b_left and b_right >= a_left:
            end_pts = sorted([a_left, a_right, b_left, b_right])
            middle = (end_pts[1], end_pts[2])
            ranges.append(middle)

    ri = 0
    while ri < len(ranges) - 1:
        if ranges[ri][1] == ranges[ri + 1][0]:
            ranges[ri : ri + 2] = [(ranges[ri][0], ranges[ri + 1][1])]

        ri += 1

    return ranges


<<<<<<< HEAD
def get_core_capacities(accelerator: "Accelerator", mem_op: str, core_ids: list[int]):
=======
def get_core_capacities(accelerator: "Accelerator", mem_op: MemoryOperand, core_ids: list[int]):
>>>>>>> 6a0e42fe
    core_capacities: dict[str, int] = {}
    for core_id in core_ids:
        core_name = f"Core {core_id}"
        core = accelerator.get_core(core_id)
        top_instance = accelerator.get_top_instance_of_core(core, mem_op)
        core_capacities[core_name] = top_instance.size
    return core_capacities<|MERGE_RESOLUTION|>--- conflicted
+++ resolved
@@ -1,20 +1,16 @@
-<<<<<<< HEAD
-from typing import TYPE_CHECKING, Any
-=======
 from typing import TYPE_CHECKING
-
-from zigzag.datatypes import MemoryOperand
->>>>>>> 6a0e42fe
 
 if TYPE_CHECKING:
     from stream.hardware.architecture.accelerator import Accelerator
 
 
-<<<<<<< HEAD
+from typing import TYPE_CHECKING, Any
+
+if TYPE_CHECKING:
+    from stream.hardware.architecture.accelerator import Accelerator
+
+
 def intersections(a: list[Any], b: list[Any]):
-=======
-def intersections(a, b):
->>>>>>> 6a0e42fe
     """Get the intersections of two lists of ranges.
     https://stackoverflow.com/questions/40367461/intersection-of-two-lists-of-ranges-in-python
 
@@ -51,11 +47,7 @@
     return ranges
 
 
-<<<<<<< HEAD
 def get_core_capacities(accelerator: "Accelerator", mem_op: str, core_ids: list[int]):
-=======
-def get_core_capacities(accelerator: "Accelerator", mem_op: MemoryOperand, core_ids: list[int]):
->>>>>>> 6a0e42fe
     core_capacities: dict[str, int] = {}
     for core_id in core_ids:
         core_name = f"Core {core_id}"
