import logging
from typing import Any
<<<<<<< HEAD
from zigzag.workload.DNNWorkload import DNNWorkload
=======

>>>>>>> 6ac88776
from zigzag.workload.layer_node import LayerNode
from zigzag.workload.Workload import Workload

from stream.classes.workload.computation_node import ComputationNode

logger = logging.getLogger(__name__)


class DNNWorkloadStream(DNNWorkload):
    def __init__(self, nodes: list[LayerNode], **attr: Any):
        """
        Collect all the algorithmic workload information here.
        Similar to `DNNWorkload` from ZigZag, but returns a DiGraph of ComputationNodes instead of LayerNodes.

        :return (self): Directed Graph with nodes the layers and edges the connections between layers.
        """
        super().__init__(**attr)

        layer_id_to_obj: dict[int, ComputationNode] = {}
        self.layer_node_list = nodes

        # workload_saved = copy.deepcopy(workload)

        for node in nodes:
            # Create ComputationNode
            node_name = f"{node.type}_{node.id}"
            node_input_names = [
                f"{other_layer_node.type}_{other_layer_node.id}"
                for other_layer_node in nodes
                if other_layer_node.id in node.input_operand_source.values()
            ]
            node_output_names = [f"{node_name}_output"]
            if len(node_input_names) == 0:
                node_input_names = ["the_first_input"]

            # Assume always define the final layer in the end
            # produces_final_output = not layer_output_names # TODO don't understand this old piece of code
            produces_final_output = False

            op_type = node.type.lower()
            node_attr = node.extract_node_attr()
            computation_node = ComputationNode(
                node_id=node.id,
                node_name=node_name,
                node_attr=node_attr,
                input_names=node_input_names,
                output_names=node_output_names,
                op_type=op_type,
                produces_final_output=produces_final_output,
            )

            # Add to graph
            logger.info("Parsed layer node %s | INPUT %s | OUTPUT %s", node_name, node_input_names, node_output_names)
            layer_id_to_obj[computation_node.id] = computation_node
            self.add_workload_node(computation_node)

            # Find all of its operand sources and add edges accordingly
            edges: list[tuple[LayerNode, LayerNode]] = []
            for _, parent_id in node.input_operand_source.items():
                # for parent_id in parent_list:
                if parent_id not in layer_id_to_obj:
                    raise ValueError(f"Illegal reference to non-existent layer with id {parent_id}")
                parent_node = layer_id_to_obj[parent_id]
                edges.append((parent_node, computation_node))
            self.add_workload_edges_from(edges)<|MERGE_RESOLUTION|>--- conflicted
+++ resolved
@@ -1,12 +1,8 @@
 import logging
 from typing import Any
-<<<<<<< HEAD
+
 from zigzag.workload.DNNWorkload import DNNWorkload
-=======
-
->>>>>>> 6ac88776
 from zigzag.workload.layer_node import LayerNode
-from zigzag.workload.Workload import Workload
 
 from stream.classes.workload.computation_node import ComputationNode
 
