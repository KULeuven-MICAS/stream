--- conflicted
+++ resolved
@@ -9,29 +9,15 @@
 from stream.classes.io.onnx.conv import ConvParser
 from stream.classes.io.onnx.default import DefaultNodeParser
 from stream.classes.io.onnx.flatten import FlattenParser
-<<<<<<< HEAD
 from stream.classes.io.onnx.gather import GatherParser
-=======
 from stream.classes.io.onnx.gemm import GemmParser
 from stream.classes.io.onnx.lpnormalization import LpNormalizationParser
 from stream.classes.io.onnx.matmul import MatMulParser
->>>>>>> 6ac88776
 from stream.classes.io.onnx.pooling import PoolingParser
 from stream.classes.io.onnx.reshape import ReshapeParser
 from stream.classes.io.onnx.simd import SimdParser
 from stream.classes.io.onnx.transpose import TransposeParser
-<<<<<<< HEAD
-from stream.classes.io.onnx.lpnormalization import LpNormalizationParser
-from stream.classes.io.onnx.default import DefaultNodeParser
-from stream.classes.io.onnx.gemm import GemmParser
-from stream.classes.io.onnx.matmul import MatMulParser
-from stream.classes.io.onnx.conv import ConvParser
-from stream.classes.workload.gather_node import GatherNode
-=======
->>>>>>> 6ac88776
 from stream.classes.workload.onnx_workload import ONNXWorkload
-from zigzag.parser.onnx.utils import parse_onnx_model_from_path, get_onnx_tensor_type
-from zigzag.stages.WorkloadParserStage import WorkloadParserStage
 
 logger = logging.getLogger(__name__)
 
@@ -162,13 +148,8 @@
                 )
                 logger.info("Parsed Gather node %s.", node.name)
             elif node.op_type in ["Add", "Mul"]:
-<<<<<<< HEAD
                 # TODO: a temporary fix an element-wise Add or Mul which has asymmetric input data
                 # TODO: -> treat it as a  DummyNode.
-=======
-                # TODO: a temporary fix an element-wise Add or Mul which has asymmetric input data -> treat it as a
-                # TODO DummyNode.
->>>>>>> 6ac88776
                 #  Future to support node with asymmetric input data.
                 if has_asymmetric_input_data(node, self.onnx_model):
                     parser = DefaultNodeParser(
