--- conflicted
+++ resolved
@@ -153,10 +153,11 @@
         top_instance = self.top_instances[core][top_level_idx]
 
         if self.contains(tensor, core_id):
-<<<<<<< HEAD
-            return (timestep, total_eviction_link_energy_cost, total_eviction_memory_energy_cost)
-=======
-            return
+            return (
+                timestep,
+                total_eviction_link_energy_cost,
+                total_eviction_memory_energy_cost,
+            )
 
         ## Get the tensors that were stored at this timestep.
         # Because of shared memory there might be tensors that don't exist yet
@@ -172,7 +173,6 @@
             <= timestep
         ]
 
->>>>>>> 7ef1a958
         # If there is no equivalent tensor in the core, remove tensors until we have enough space
         # Tensors are removed based on their priority value
         memory_capacity = self.top_instance_capacities[top_instance]
