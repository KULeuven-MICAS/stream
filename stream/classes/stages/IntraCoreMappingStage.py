from enum import unique
import pickle
import networkx as nx
from os import path, makedirs
import logging

from zigzag.classes.cost_model.cost_model import CostModelEvaluation
from zigzag.classes.hardware.architecture.core import Core
from zigzag.classes.stages import *
from zigzag.classes.stages.Stage import Stage
from stream.classes.workload.computation_node import ComputationNode
from zigzag.utils import pickle_deepcopy
from zigzag.classes.mapping.mapping_assist_funcs import decouple_pr_loop

from stream.visualization.node_hw_performances import (
    visualize_node_hw_performances_pickle,
)

logger = logging.getLogger(__name__)


class IntraCoreMappingStage(Stage):
    """
    Class that saves the optimal CME for each valid node-core allocation to the node.
    """

    def __init__(
        self, list_of_callables, *, workload, accelerator, loma_lpf_limit, **kwargs
    ):
        """
        Initialize the stage by:
        - extracting all the unique nodes that will have to be evaluated
        - initializing the valid node-core allocations (which are used later by the InterCoreMappingStage)
        """
        super().__init__(list_of_callables, **kwargs)
        self.workload = workload
        self.accelerator = accelerator
        self.loma_lpf_limit = loma_lpf_limit
        self.loma_show_progress_bar = kwargs.get("loma_show_progress_bar", False)

        # Extract all unique nodes that will have to be evaluated
        self.unique_nodes = []
        for node in self.workload.nodes():
            if not isinstance(node, ComputationNode):
                continue
            equal_nodes = list(
                (
                    unique_node
                    for unique_node in self.unique_nodes
                    if node == unique_node and node.group == unique_node.group
                )
            )
            if not equal_nodes:
                self.unique_nodes.append(node)

        # Initialize the valid node-core allocations.
        self.valid_allocations = {}
        for node in self.unique_nodes:
            if isinstance(node, ComputationNode):
                if isinstance(node.core_allocation, int):
                    self.valid_allocations[node] = (node.core_allocation,)
                elif isinstance(node.core_allocation, (list, tuple)):
                    self.valid_allocations[node] = node.core_allocation
                else:
                    raise ValueError(f"No core allocation for node {node}.")
                # if not node.core_allocation:
                #     self.valid_allocations[node] = [core.id for core in self.accelerator.cores]
            else:
                raise ValueError(
                    f"IntraCoreMapingStage received node {node} of type {type(node)}."
                )

        # Initialize dict that will store for all unique nodes their intra-core HW performance for the valid node-core allocations.
        self.node_hw_performances = {
            unique_node: None for unique_node in self.unique_nodes
        }  # look-up table

    def run(self):
        logger.info(f"Start IntraCoreMappingStage.")
        # If the kwargs include a node_hw_performances_path, load in the pickle:
        if "node_hw_performances_path" in self.kwargs and path.exists(
            self.kwargs["node_hw_performances_path"]
        ):
            try:
                with open(self.kwargs["node_hw_performances_path"], "rb") as handle:
                    self.given_node_hw_performances = pickle.load(handle)
                    # self.check_given_node_hw_performances()
            except:  # loading in the pickle raises an error when the class definitions have changed
                self.given_node_hw_performances = None
        else:
            self.given_node_hw_performances = None

        for node in self.unique_nodes:
            self.node_hw_performances[node] = {}
            if isinstance(self.valid_allocations[node], tuple):
                try:
                    core_ids = (self.valid_allocations[node][node.group],)
                except IndexError:
<<<<<<< HEAD
                    assert len(self.valid_allocations[node]) == 1
=======
                    nb_groups = len(set((n.group for n in self.workload.nodes() if n.id == node)))
                    assert len(self.valid_allocations[node]) == 1, f"Fixed mapping for {node.name} should contain {nb_groups} entries."
>>>>>>> f802501d
                    core_ids = (self.valid_allocations[node][0],)
            else:
                core_ids = self.valid_allocations[node]
            for core_id in core_ids:
                core = self.accelerator.get_core(core_id)
                # It's possible this node might not fully fit within the core's top level memories. If so, we update the core
                too_large_operands_for_cme = self.check_core_capacity_for_node(
                    core, node
                )
                # Check if this (node, core) combination is present in the loaded performances pickle
                if (
                    self.given_node_hw_performances
                    and node in self.given_node_hw_performances
                    and self.given_node_hw_performances[node]
                    and core in self.given_node_hw_performances[node]
                ):
                    if not isinstance(
                        self.given_node_hw_performances[node][core], CostModelEvaluation
                    ):
                        raise TypeError(
                            f"Given node_hw_performances for node {node} and core {core} is not a CME."
                        )
                    cme = self.given_node_hw_performances[node][core]
                    self.node_hw_performances[node][core] = cme
                # Check if this (node, core) combination has already been optimized during this run
                elif (
                    self.node_hw_performances
                    and any(
                        (
                            node == processed_node
                            for processed_node in self.node_hw_performances
                        )
                    )
                ):
                    equal_node = next(
                        processed_node
                        for processed_node in self.node_hw_performances
                        if node == processed_node
                    )
                    if (
                        self.node_hw_performances[equal_node]
                        and any(
                            (
                                core.equals(processed_core)
                                for processed_core in self.node_hw_performances[equal_node]
                            )
                        )
                    ):
                        # Find the core that is equal
                        equal_core = next(
                            processed_core
                            for processed_core in self.node_hw_performances[equal_node]
                            if core.equals(processed_core)
                        )
                        cme = self.node_hw_performances[equal_node][equal_core]
                        self.node_hw_performances[node][core] = cme
                        self.save_node_hw_performances()
                    # Compute this (node, core) combination's optimal mapping
                    else:
                        node.core_allocation = core_id  # Set the node's core allocation to the core_id we want to extract hw performance for
                        node.user_spatial_mapping = (
                            core.dataflows
                        )  # Set the node's spatial mapping to the possible spatial mappings of the current core
                        # Initialize the flow that will be followed to extract the optimal HW performance of every unique node-core allocation
                        main_stage = self.get_intra_core_mapping_flow(
                            node=node,
                            too_large_operands=too_large_operands_for_cme,
                            core_id=core_id,
                        )
                        answers = main_stage.run()
                        assert (
                            len(answers) == 1
                        ), "IntraCoreMappingStage's subflow returned more than one CME"
                        cme = answers[0][0]
                        node.core_allocation = None  # Reset the node's core allocation
                        self.node_hw_performances[node][core] = cme
                        self.save_node_hw_performances()  # Save the hw performances dict after every node is finished
        self.visualize_node_hw_performances()
        kwargs = self.kwargs.copy()
        kwargs["workload"] = self.workload
        kwargs["accelerator"] = self.accelerator
        kwargs["node_hw_performances"] = self.node_hw_performances

        logger.info(f"Finished IntraCoreMappingStage.")
        sub_stage = self.list_of_callables[0](self.list_of_callables[1:], **kwargs)
        for cme, extra_info in sub_stage.run():
            yield cme, extra_info

    def save_node_hw_performances(self):
        if "node_hw_performances_path" in self.kwargs:
            folder_path = "/".join(
                self.kwargs["node_hw_performances_path"].split("/")[:-1]
            )
            if not path.isdir(folder_path):
                makedirs(folder_path)
            with open(self.kwargs["node_hw_performances_path"], "wb") as handle:
                pickle.dump(
                    self.node_hw_performances, handle, protocol=pickle.HIGHEST_PROTOCOL
                )
            logger.debug(
                f'Saved unique CN node HW performance to {self.kwargs["node_hw_performances_path"]}.'
            )

    def visualize_node_hw_performances(self):
        if "visualize_node_hw_performances_path" in self.kwargs:
            if "visualize_node_hw_performances_path":
                # Get the scale factors
                scale_factors = {
                    n.id: len(list(cn for cn in self.workload if cn == n and cn.group == n.group))
                    for n in self.node_hw_performances
                }
                # Run the visualization
                visualize_node_hw_performances_pickle(
                    self.kwargs["node_hw_performances_path"],
                    scale_factors,
                    self.kwargs["visualize_node_hw_performances_path"],
                )

    def get_intra_core_mapping_flow(self, node, too_large_operands, core_id):
        logger.info(
            f"Launching intra-core mapping optimization for {node} -> core {core_id} ..."
        )

        if too_large_operands:
            accelerator = self.add_offchip_to_core(
                core_id, too_large_operands, node.id[0]
            )
        else:
            accelerator = self.accelerator

        main_stage = MainStage(
            [  # Initializes the MainStage as entry point
                MinimalEnergyStage,  # MinimalLatencyStage,
                SpatialMappingGeneratorStage,  # Generates multiple spatial mappings (SM)
                MinimalEnergyStage,  # MinimalLatencyStage,  # Reduces all CMEs, returning minimal latency one
                LomaStage,  # Generates multiple temporal mappings (TM)
                CostModelStage,  # Evaluates generated SM and TM through cost model
            ],
            layer=node,
            accelerator=accelerator,  # required by a number of stages
            loma_lpf_limit=self.loma_lpf_limit,  # required by LomaStage
            loma_show_progress_bar=self.loma_show_progress_bar,
        )
        return main_stage

    def check_given_node_hw_performances(self):
        """Check if the given node_hw_performances nodes have the same characteristics as our current given mapping.
        Right now, this just checks if every unique node is present in this dictionary. If not, the user should rerun.
        A more accurate check would be to check the CME's inside of node_hw_performances and make sure the cores are the same as the ones we have now.
        In this function, we can't use the equality operator on the two nodes, as the current nodes might not yet have a core allocation.
        Args:
            node_hw_performances (dict): A dictionary containing for every unique node a dict like {core:optimal_CME for core in valid_cores}
        """
        for unique_node in self.unique_nodes:
            if not unique_node in self.given_node_hw_performances.keys():
                raise ValueError(
                    f"Given node_hw_performances don't match current unique nodes. There is no entry for unique_node {unique_node}."
                )

    def check_core_capacity_for_node(self, core: Core, node: ComputationNode):
        """Check if we need to add a DRAM memory to the given core for the given node.
        The DRAM can span one or more operands, based on the total size of available on-chip memory
        and the stored operands inside each memory.

        Args:
            core (Core): The core onto which we want to map the node
            node (ComputationNode): The node we want to map onto the core

        Returns:
            list: A list of memory operands for which the capacity on the core is insufficient.
        """
        too_large_operands_for_cme = []

        ## Step 1: get all the unique top level memories of the core
        memory_hierarchy_dict = core.get_memory_hierarchy_dict()
        top_memories = [
            memory[-1] for (mem_op, memory) in memory_hierarchy_dict.items()
        ]
        unique_top_memories = set(top_memories)

        ## Step 2: for each top level memory, for each operand this memory holds, calculate the required capacity (in bit) for holding them
        memory_operand_link = node.memory_operand_links
        layer_operand_link = {ky: va for (va, ky) in memory_operand_link.items()}
        constant_operands = node.constant_operands
        output_operand = node.output_operand
        for top_memory in unique_top_memories:
            top_level_capacity = top_memory.memory_instance.size
            memory_operands = list(top_memory.mem_level_of_operands.keys())
            layer_operands = [
                layer_operand_link[mem_operand] for mem_operand in memory_operands
            ]
            bits_to_be_stored_in_top_level = {}
            for layer_operand, memory_operand in zip(layer_operands, memory_operands):
                # if the operand is constant operand (e.g. 'W' and the first layer's 'I') or output operand, required capacity is gotten from the node directly
                if layer_operand in constant_operands + [output_operand]:
                    bits_to_be_stored_in_top_level[
                        memory_operand
                    ] = node.operand_size_bit[layer_operand]
                # if the operand is variable input operand, required capacity is calculated by summing up the the total data amount on the in edges,
                # which can be larger than the ideal required data size
                else:
                    bits_to_be_stored_in_top_level[memory_operand] = 0
                    in_edges_data = [
                        data for (_, _, data) in self.workload.in_edges(node, data=True)
                    ]
                    for edge_data in (
                        d
                        for d in in_edges_data
                        if "operand" in d and d["operand"] == layer_operand
                    ):
                        bits_to_be_stored_in_top_level[memory_operand] += edge_data[
                            "bits"
                        ]
            total_required_capacity = sum(bits_to_be_stored_in_top_level.values())

            ## Step 3: compare the total required capacity with the top level memory capacity
            if total_required_capacity <= top_level_capacity:
                pass
            else:
                # when the memory capacity is smaller than the requirement,
                # sort the required capacity of each operand that shares this memory based on the operand's required size, from small to large
                # fit the operands to the memory from small to large
                bits_to_be_stored_in_top_level = {
                    k: v
                    for k, v in sorted(
                        bits_to_be_stored_in_top_level.items(), key=lambda item: item[1]
                    )
                }
                nb_operands_in_top_level = len(bits_to_be_stored_in_top_level)
                while top_level_capacity < sum(
                    list(bits_to_be_stored_in_top_level.values())[
                        :nb_operands_in_top_level
                    ]
                ):
                    nb_operands_in_top_level -= 1
                    if nb_operands_in_top_level == 0:
                        break
                operands_stored_in_top_level = list(
                    bits_to_be_stored_in_top_level.keys()
                )[:nb_operands_in_top_level]
                operands_stored_in_offchip = list(
                    bits_to_be_stored_in_top_level.keys()
                )[nb_operands_in_top_level:]

                ## Step 4: Check when some operand(s) fit in the top level core memory, and some cannot fit (too_large_operands),
                # the top level core memory has enough space for supporting the SU of not-fitted operands
                if not operands_stored_in_top_level or not operands_stored_in_offchip:
                    pass
                else:
                    rest_capacity = self.get_top_level_memory_rest_capacity(
                        operands_stored_in_top_level,
                        bits_to_be_stored_in_top_level,
                        top_level_capacity,
                    )
                    required_capacity = self.get_too_large_operands_minimal_required_capacity_in_top_level_memory(
                        operands_stored_in_offchip, core.dataflows, node
                    )
                    while rest_capacity < required_capacity:
                        # put_the_largest operands_stored_in_top_level to operands_stored_in_offchip
                        nb_operands_in_top_level -= 1
                        operands_stored_in_top_level = list(
                            bits_to_be_stored_in_top_level.keys()
                        )[:nb_operands_in_top_level]
                        operands_stored_in_offchip = list(
                            bits_to_be_stored_in_top_level.keys()
                        )[nb_operands_in_top_level:]
                        if not operands_stored_in_top_level:
                            break
                        rest_capacity = self.get_top_level_memory_rest_capacity(
                            operands_stored_in_top_level,
                            bits_to_be_stored_in_top_level,
                            top_level_capacity,
                        )
                        required_capacity = self.get_too_large_operands_minimal_required_capacity_in_top_level_memory(
                            operands_stored_in_offchip, core.dataflows, node
                        )

                too_large_operands_for_cme += operands_stored_in_offchip
        return too_large_operands_for_cme

    @staticmethod
    def get_top_level_memory_rest_capacity(
        operands_stored_in_top_level,
        bits_to_be_stored_in_top_level,
        top_level_capacity_bits,
    ) -> int:
        """Calculate the remaining capacity in the top level core memory after storing the operands_stored_in_top_level

        Args:
            operands_stored_in_top_level (list): list of operands that can fit in the top memory level of the core
            bits_to_be_stored_in_top_level (dict): the data size in bit for each variable operands
            top_level_capacity_bits (int): the total capacity of the top level core memory

        Returns:
            int: the memory capacity left after storing the operands_stored_in_top_level
        """
        rest_capacity = top_level_capacity_bits
        for mem_operand in operands_stored_in_top_level:
            rest_capacity -= bits_to_be_stored_in_top_level[mem_operand]
        return rest_capacity

    def get_too_large_operands_minimal_required_capacity_in_top_level_memory(
        self, operands_stored_in_offchip, dataflows, node
    ) -> int:
        """Calculate the required capacity in the top level core memory for operands_stored_in_offchip due to spatial unrolling

        Args:
            operands_stored_in_offchip (list): list of operands that cannot fit in the top memory level of the core
            dataflows (list of dict): the dataflows (spatial mappings) that current core supports
            node (ComputationNode): The computational node we want to map onto the core

        Returns:
            int: the required memory capacity in the top memory of the core for operands_stored_in_offchip
        """
        required_capacity_list = []
        spatial_mappings = [list(dataflow.values()) for dataflow in dataflows]
        mem_op_to_layer_op = dict(
            [(value, key) for key, value in node.memory_operand_links.items()]
        )
        for spatial_mapping in spatial_mappings:
            spatial_mapping_dict = {}
            for mem_operand in operands_stored_in_offchip:
                operand = mem_op_to_layer_op[mem_operand]
                spatial_mapping_dict[operand] = [spatial_mapping]
            spatial_mapping_dict_reform = decouple_pr_loop(spatial_mapping_dict, node)
            data_size_dict = {}
            for operand, mapping_list in spatial_mapping_dict_reform.items():
                data_elem = 1
                for loop_list in spatial_mapping_dict_reform[operand][0]:
                    (loop_type, loop_size) = loop_list
                    if loop_type in node.operand_loop_dim_reform[operand]["r"]:
                        data_elem *= loop_size
                data_size_dict[operand] = data_elem * node.operand_precision[operand]
            required_capacity_list.append(sum(data_size_dict.values()))
        return round(max(required_capacity_list))

    def add_offchip_to_core(self, core_id, too_large_operands, layer_idx):
        """Add the offchip memory as the top level memory of the core with core_id in a copy of the accelerator

        Args:
            core_id (int): The id of the core to which we want to add the off-chip memory for cost evaluation.
            too_large_operands (list): The memory operands the off-chip memory should store.
            layer_idx (int): workload layer index.
        """
        logger.warning(
            f"Adding offchip memory for core_id={core_id}, layer={layer_idx}, memory_operands={too_large_operands}."
        )
        updated_accelerator = pickle_deepcopy(self.accelerator)
        core: Core = updated_accelerator.get_core(core_id)
        offchip_core = pickle_deepcopy(
            self.accelerator.get_core(self.accelerator.offchip_core_id)
        )
        ## Sanity checks
        # Make sure that there is only one offchip memory
        offchip_memory_levels = offchip_core.memory_hierarchy.mem_level_list
        assert (
            len(offchip_memory_levels) == 1
        ), "There is more than one offchip memory, unsure which one to take for intra core mapping"
        offchip_memory_level = pickle_deepcopy(offchip_memory_levels[0])
        offchip_memory_instance = offchip_memory_level.memory_instance
        offchip_memory_operands = too_large_operands
        # Recreate the port allocation
        offchip_port_alloc_raw = []
        for memory_operand in offchip_memory_operands:
            operand_idx_in_offchip_level = offchip_memory_level.operands.index(
                memory_operand
            )
            offchip_port_alloc_raw.append(
                offchip_memory_level.port_alloc_raw[operand_idx_in_offchip_level]
            )
        offchip_port_alloc_raw = tuple(offchip_port_alloc_raw)
        offchip_served_dimensions = "all"

        # Easiest way to add the offchip memory level is to do an 'add_memory()' call to the MemoryHierarchy
        core.memory_hierarchy.add_memory(
            offchip_memory_instance,
            offchip_memory_operands,
            offchip_port_alloc_raw,
            offchip_served_dimensions,
        )
        core.recalculate_memory_hierarchy_information()  # Recalculates some internals of the Core object

        return updated_accelerator<|MERGE_RESOLUTION|>--- conflicted
+++ resolved
@@ -48,6 +48,7 @@
                     unique_node
                     for unique_node in self.unique_nodes
                     if node == unique_node and node.group == unique_node.group
+                    if node == unique_node and node.group == unique_node.group
                 )
             )
             if not equal_nodes:
@@ -59,7 +60,9 @@
             if isinstance(node, ComputationNode):
                 if isinstance(node.core_allocation, int):
                     self.valid_allocations[node] = (node.core_allocation,)
+                    self.valid_allocations[node] = (node.core_allocation,)
                 elif isinstance(node.core_allocation, (list, tuple)):
+                    self.valid_allocations[node] = node.core_allocation
                     self.valid_allocations[node] = node.core_allocation
                 else:
                     raise ValueError(f"No core allocation for node {node}.")
@@ -96,12 +99,8 @@
                 try:
                     core_ids = (self.valid_allocations[node][node.group],)
                 except IndexError:
-<<<<<<< HEAD
-                    assert len(self.valid_allocations[node]) == 1
-=======
                     nb_groups = len(set((n.group for n in self.workload.nodes() if n.id == node)))
                     assert len(self.valid_allocations[node]) == 1, f"Fixed mapping for {node.name} should contain {nb_groups} entries."
->>>>>>> f802501d
                     core_ids = (self.valid_allocations[node][0],)
             else:
                 core_ids = self.valid_allocations[node]
