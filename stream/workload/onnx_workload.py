--- conflicted
+++ resolved
@@ -1,13 +1,8 @@
 from typing import Any
 
-<<<<<<< HEAD
 from zigzag.utils import DiGraphWrapper
 
-from stream.workload.computation_node import ComputationNode
-=======
-from stream.utils import DiGraphWrapper
 from stream.workload.computation.computation_node import ComputationNode
->>>>>>> 6a0e42fe
 from stream.workload.node import Node
 
 
