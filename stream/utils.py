--- conflicted
+++ resolved
@@ -122,12 +122,6 @@
     return unique_nodes
 
 
-<<<<<<< HEAD
-def contains_wildcard(tiling: TILING_T):
-    """Returns wether the given tiling contains a wildcard number `*`. The wildcard must later be replaced by the
-    constraint optimization into the optimal number of tiles"""
-    return any(tiling == "*" for _, tiling in tiling)
-=======
 def get_required_offchip_bandwidth(
     cme: CostModelEvaluation, too_large_operands: list[MemoryOperand]
 ) -> FourWayDataMoving:
@@ -137,7 +131,12 @@
     offchip_level = cme.accelerator.get_memory_level(too_large_operands[0], -1)
     req_offchip_bw = cme.get_total_inst_bandwidth(offchip_level)
     return req_offchip_bw
->>>>>>> 7756976b
+
+
+def contains_wildcard(tiling: TILING_T):
+    """Returns wether the given tiling contains a wildcard number `*`. The wildcard must later be replaced by the
+    constraint optimization into the optimal number of tiles"""
+    return any(tiling == "*" for _, tiling in tiling)
 
 
 class CostModelEvaluationLUT:
