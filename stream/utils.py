<<<<<<< HEAD
import pickle
from networkx import DiGraph
from typing import Any, TypeAlias
import numpy as np
=======
>>>>>>> 6ac88776
import os
import pickle
import pprint

from networkx import DiGraph
from zigzag.cost_model.cost_model import CostModelEvaluation
from zigzag.datatypes import MemoryOperand

<<<<<<< HEAD
ARRAY_T: TypeAlias = np.ndarray[Any, Any]
=======
from stream.classes.cost_model.cost_model import StreamCostModelEvaluation
from stream.classes.hardware.architecture.accelerator import Accelerator
>>>>>>> 6ac88776


def get_too_large_operands(cme: CostModelEvaluation, accelerator: Accelerator, core_id: int) -> list[MemoryOperand]:
    """Create a list of memory operands for which an extra memory level (i.e. offchip) was added.

    Args:
        cme (CostModelEvaluation): The CostModelEvaluation containing information wrt the memory utilization.
        accelerator (Accelerator): The accelerator object containing the different cores.
        core_id (int): The id of the core of which we wish to get the too large operands.
    """
    too_large_operands: list[MemoryOperand] = []
    core = accelerator.get_core(core_id)
    core_nb_memory_levels = core.memory_hierarchy.nb_levels
    for layer_operand, lvl in cme.mapping.data_elem_per_level.items():
        memory_operand = cme.layer.memory_operand_links.layer_to_mem_op(layer_operand)
        if len(lvl) > core_nb_memory_levels[memory_operand] + 1:  # +1 because of spatial level
            too_large_operands.append(memory_operand)
    return too_large_operands


def save_scme(scme: StreamCostModelEvaluation, path: str):
    """Saves anSCME to a pickle file.

    Args:
        scme (StreamCostModelEvaluation): The stream cost model evaluation.
        path (str): The filepath to save the pickle to.
    """
    with open(path, "wb") as fp:
        pickle.dump(scme, fp)


def load_scme(path: str):
    """Loads an SCME from a pickle file path.

    Args:
        path (str): The pickle filepath
    """
    with open(path, "rb") as fp:
        scme = pickle.load(fp)
    return scme


def save_core_allocation(workload: DiGraph, path: str, type="fixed", format="py") -> dict:
    """Saves the core allocations of a workload to a python or pickle file.
    In fixed mode: if a layer has been split into multiple groups, the allocation of each group is saved to a tuple.
    In flexible mode: for each layer, the possible allocations are saved to a list.

    Args:
        workload (DiGraph): The graph of CNs
        path (str): The filepath to save the dict to.
        type (str, optional): The type of core allocation: fixed or flexible.

    Returns:
        allocations (dict): The dictionary containing core allocations for each node name
    """
    node_allocations = {}
    node_allocations_grouped = {}
    for n in workload.nodes():
        if n.name not in node_allocations:
            node_allocations[n.name] = {"core_allocation": [n.chosen_core_allocation]}
            node_allocations_grouped[n.name] = {n.group: n.chosen_core_allocation}
        else:
            node_allocations[n.name]["core_allocation"].append(n.chosen_core_allocation)
            if n.group not in node_allocations_grouped[n.name]:
                node_allocations_grouped[n.name][n.group] = n.chosen_core_allocation
    if type == "fixed":
        mapping = {
            k: {"core_allocation": tuple(list(zip(*sorted(v.items())))[1])} for k, v in node_allocations_grouped.items()
        }
    else:
        mapping = {k: {"core_allocation": sorted(set(v["core_allocation"]))} for k, v in node_allocations.items()}
    # Create folder structure if it doesn't exist
    os.makedirs(os.path.dirname(path), exist_ok=True)
    # The dict is saved with variable name 'mapping' as this is expected for running
    if format in ["python", "py"]:
        assert path.split(".")[-1] == "py", "format is python but file path doesn't end in .py"
        with open(path, "w") as handle:
            handle.write("mapping = ")
            handle.write(pprint.pformat(mapping))
    elif format in ["pickle", "pkl"]:
        with open(path, "wb") as handle:
            pickle.dump(mapping, handle, protocol=pickle.HIGHEST_PROTOCOL)
    else:
        raise ValueError(f"Invalid format: {format}.")
    return mapping<|MERGE_RESOLUTION|>--- conflicted
+++ resolved
@@ -1,24 +1,17 @@
-<<<<<<< HEAD
-import pickle
-from networkx import DiGraph
-from typing import Any, TypeAlias
-import numpy as np
-=======
->>>>>>> 6ac88776
 import os
 import pickle
 import pprint
+from typing import Any, TypeAlias
 
+import numpy as np
 from networkx import DiGraph
 from zigzag.cost_model.cost_model import CostModelEvaluation
 from zigzag.datatypes import MemoryOperand
 
-<<<<<<< HEAD
-ARRAY_T: TypeAlias = np.ndarray[Any, Any]
-=======
 from stream.classes.cost_model.cost_model import StreamCostModelEvaluation
 from stream.classes.hardware.architecture.accelerator import Accelerator
->>>>>>> 6ac88776
+
+ARRAY_T: TypeAlias = np.ndarray[Any, Any]
 
 
 def get_too_large_operands(cme: CostModelEvaluation, accelerator: Accelerator, core_id: int) -> list[MemoryOperand]:
